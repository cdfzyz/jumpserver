from django.conf.urls import patterns, include, url
from jperm.views import *

urlpatterns = patterns('jperm.views',
                       (r'^rule/$', perm_rule_list),
                       (r'^perm_rule_add/$', perm_rule_add),
                       (r'^perm_rule_detail/$', perm_rule_detail),
                       (r'^perm_rule_edit/$', perm_rule_edit),
                       (r'^perm_rule_delete/$', perm_rule_delete),
                       (r'^role/$', perm_role_list),
                       (r'^role/perm_role_add/$', perm_role_add),
                       (r'^role/perm_role_delete/$', perm_role_delete),
                       (r'^role/perm_role_detail/$', perm_role_detail),
                       (r'^role/perm_role_edit/$', perm_role_edit),
                       (r'^role/perm_role_push/$', perm_role_push),
<<<<<<< HEAD
=======
                       (r'^sudo/$', perm_sudo_list),
                       (r'^sudo/perm_sudo_add/$', perm_sudo_add),
                       (r'^sudo/perm_sudo_delete/$', perm_sudo_delete),
                       (r'^sudo/perm_sudo_edit/$', perm_sudo_edit),

                       (r'^log/$', log),
                       (r'^sys_user_add/$', sys_user_add),
                       (r'^perm_user_list/$', sys_user_list),
                       (r'^sys_user_del/$', sys_user_del),
                       (r'^sys_user_edit/$', sys_user_edit),
>>>>>>> 39a0350e
                       )<|MERGE_RESOLUTION|>--- conflicted
+++ resolved
@@ -13,17 +13,9 @@
                        (r'^role/perm_role_detail/$', perm_role_detail),
                        (r'^role/perm_role_edit/$', perm_role_edit),
                        (r'^role/perm_role_push/$', perm_role_push),
-<<<<<<< HEAD
-=======
                        (r'^sudo/$', perm_sudo_list),
                        (r'^sudo/perm_sudo_add/$', perm_sudo_add),
                        (r'^sudo/perm_sudo_delete/$', perm_sudo_delete),
                        (r'^sudo/perm_sudo_edit/$', perm_sudo_edit),
 
-                       (r'^log/$', log),
-                       (r'^sys_user_add/$', sys_user_add),
-                       (r'^perm_user_list/$', sys_user_list),
-                       (r'^sys_user_del/$', sys_user_del),
-                       (r'^sys_user_edit/$', sys_user_edit),
->>>>>>> 39a0350e
                        )