--- conflicted
+++ resolved
@@ -115,11 +115,7 @@
         super(Command, self).__init__(*args, **kwargs)
         self.results = ''
 
-<<<<<<< HEAD
-    def run(self, command, module_name="command", timeout=5, forks=10, pattern='*'):
-=======
     def run(self, command, module_name="command", timeout=10, forks=10, group='default_group', pattern='*'):
->>>>>>> 6582ee16
         """
         run command from andible ad-hoc.
         command  : 必须是一个需要执行的命令字符串， 比如 
@@ -133,14 +129,9 @@
                      module_args=command,
                      timeout=timeout,
                      inventory=self.inventory,
-<<<<<<< HEAD
-                     pattern=pattern,
-                     forks=forks
-=======
                      subset=group,
                      pattern=pattern,
                      forks=forks,
->>>>>>> 6582ee16
                      )
         self.results = hoc.run()
 
