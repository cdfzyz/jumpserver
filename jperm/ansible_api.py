# -*- coding: utf-8 -*-


from ansible.inventory.group   import Group
from ansible.inventory.host    import Host
from ansible.inventory         import Inventory
from ansible.runner            import Runner
from ansible.playbook          import PlayBook

from ansible                   import callbacks
from ansible                   import utils
from passlib.hash              import sha512_crypt

from utils                     import get_rand_pass


import os.path

API_DIR = os.path.dirname(os.path.abspath(__file__))
ANSIBLE_DIR = os.path.join(API_DIR, 'playbooks')


class AnsibleError(StandardError):
    """
    the base AnsibleError which contains error(required),
    data(optional) and message(optional).
    存储所有Ansible 异常对象
    """
    def __init__(self, error, data='', message=''):
        super(AnsibleError, self).__init__(message)
        self.error = error
        self.data = data
        self.message = message


class CommandValueError(AnsibleError):
    """
    indicate the input value has error or invalid. 
    the data specifies the error field of input form.
    输入不合法 异常对象
    """
    def __init__(self, field, message=''):
        super(CommandValueError, self).__init__('value:invalid', field, message)


class MyInventory(Inventory):
    """
    this is my ansible inventory object.
    """
    def __init__(self, resource):
        """
        resource的数据格式是一个列表字典，比如
            {
                "group1": {
                    "hosts": [{"hostname": "10.10.10.10", "port": "22", "username": "test", "password": "mypass"}, ...],
                    "vars": {"var1": value1, "var2": value2, ...}
                }
            }

        如果你只传入1个列表，这默认该列表内的所有主机属于my_group组,比如
            [{"hostname": "10.10.10.10", "port": "22", "username": "test", "password": "mypass"}, ...]
        """
        self.resource = resource
        self.inventory = Inventory(host_list=[])
        self.gen_inventory()

    def my_add_group(self, hosts, groupname, groupvars=None):
        """
        add hosts to a group
        """
        my_group = Group(name=groupname)

        # if group variables exists, add them to group
        if groupvars:
            for key, value in groupvars.iteritems():
                my_group.set_variable(key, value)

        # add hosts to group
        for host in hosts:
            # set connection variables
            hostname = host.get("hostname")
            hostip = host.get('ip', hostname)
            hostport = host.get("port")
            username = host.get("username")
            password = host.get("password")
<<<<<<< HEAD
            ssh_key = host.get("ssh_key")
=======
            sudo_password = host.get("sudo_password")
>>>>>>> 39a0350e
            my_host = Host(name=hostname, port=hostport)
            my_host.set_variable('ansible_ssh_host', hostip)
            my_host.set_variable('ansible_ssh_port', hostport)
            my_host.set_variable('ansible_ssh_user', username)
            my_host.set_variable('ansible_ssh_pass', password)
<<<<<<< HEAD
            my_host.set_variable('ansible_ssh_private_key_file', ssh_key)
=======

>>>>>>> 39a0350e
            # set other variables 
            for key, value in host.iteritems():
                if key not in ["hostname", "port", "username", "password"]:
                    my_host.set_variable(key, value)
            # add to group
            my_group.add_host(my_host)

        self.inventory.add_group(my_group)

    def gen_inventory(self):
        """
        add hosts to inventory.
        """
        if isinstance(self.resource, list):
            self.my_add_group(self.resource, 'default_group')
        elif isinstance(self.resource, dict):
            for groupname, hosts_and_vars in self.resource.iteritems():
                self.my_add_group(hosts_and_vars.get("hosts"), groupname, hosts_and_vars.get("vars"))


class MyRunner(MyInventory):
    """
    This is a General object for parallel execute modules.
    """
    def __init__(self, *args, **kwargs):
        super(MyRunner, self).__init__(*args, **kwargs)
        self.results = {}

    def run(self, module_name, module_args='', timeout=10, forks=10, pattern='',
            sudo=False, sudo_user='root', sudo_pass=''):
        """
        run module from andible ad-hoc.
        module_name: ansible module_name
        module_args: ansible module args
        """
        hoc = Runner(module_name=module_name,
                     module_args=module_args,
                     timeout=timeout,
                     inventory=self.inventory,
                     pattern=pattern,
                     forks=forks,
                     become=sudo,
                     become_method='sudo',
                     become_user=sudo_user,
                     become_pass=sudo_pass
                     )
        self.results = hoc.run()
        return self.results


class Command(MyInventory):
    """
    this is a command object for parallel execute command.
    """
    def __init__(self, *args, **kwargs):
        super(Command, self).__init__(*args, **kwargs)
        self.results = {}

    def run(self, command, module_name="command", timeout=10, forks=10, pattern='*'):
        """
        run command from andible ad-hoc.
        command  : 必须是一个需要执行的命令字符串， 比如 
                 'uname -a'
        """
        data = {}

        if module_name not in ["raw", "command", "shell"]:
            raise CommandValueError("module_name",
                                    "module_name must be of the 'raw, command, shell'")
        hoc = Runner(module_name=module_name,
                     module_args=command,
                     timeout=timeout,
                     inventory=self.inventory,
                     pattern=pattern,
                     forks=forks,
                     )
        self.results = hoc.run()

        ret = {}
        if self.stdout:
<<<<<<< HEAD
            data['ok'] = self.stdout
        if self.stderr:
            data['err'] = self.stderr
        if self.dark:
            data['dark'] = self.dark

        return data
=======
            ret["ok"] = self.stdout
        else:
            msg = []
            if self.stderr:
                msg.append(self.stderr)
            if self.dark:
                msg.append(self.dark)
            ret["failed"] = msg
        return ret
>>>>>>> 39a0350e

    @property
    def raw_results(self):
        """
        get the ansible raw results.
        """
        return self.results

    @property
    def exec_time(self):
        """
        get the command execute time.
        """
        result = {}
        all = self.results.get("contacted")
        for key, value in all.iteritems():
            result[key] = {
                    "start": value.get("start"),
                    "end"  : value.get("end"),
                    "delta": value.get("delta"),}
        return result

    @property
    def stdout(self):
        """
        get the comamnd standard output.
        """
        result = {}
        all = self.results.get("contacted")
        for key, value in all.iteritems():
            result[key] = value.get("stdout")
        return result

    @property
    def stderr(self):
        """
        get the command standard error.
        """
        result = {}
        all = self.results.get("contacted")
        for key, value in all.iteritems():
            if value.get("stderr") or value.get("warnings"):
                result[key] = {
                    "stderr": value.get("stderr"),
                    "warnings": value.get("warnings"),}
        return result

    @property
    def dark(self):
        """
        get the dark results.
        """
        return self.results.get("dark")


class Tasks(Command):
    """
    this is a tasks object for include the common command.
    """
    def __init__(self, *args, **kwargs):
        super(Tasks, self).__init__(*args, **kwargs)

    def __run(self,
              module_args,
              module_name="command",
              timeout=5,
              forks=10,
              group='default_group',
              pattern='*',
              ):
        """
        run command from andible ad-hoc.
        command  : 必须是一个需要执行的命令字符串， 比如 
                 'uname -a'
        """
        hoc = Runner(module_name=module_name,
                     module_args=module_args,
                     timeout=timeout,
                     inventory=self.inventory,
                     subset=group,
                     pattern=pattern,
                     forks=forks,
                     become=False,
                     )

        self.results = hoc.run()
        return {"msg": self.msg, "result": self.results}

    @property
    def msg(self):
        """
        get the contacted and dark msg
        """
        msg = {}
        for result in ["contacted", "dark"]:
            all = self.results.get(result)
            for key, value in all.iteritems():
                if value.get("msg"):
                    msg[key] = value.get("msg")
        return msg

    def push_key(self, user, key_path):
        """
        push the ssh authorized key to target.
        """
        module_args = 'user="%s" key="{{ lookup("file", "%s") }}"' % (user, key_path)
        self.__run(module_args, "authorized_key")

        return {"status": "failed","msg": self.msg} if self.msg else {"status": "ok"}

    def push_multi_key(self, **user_info):
        """
        push multi key
        :param user_info:
        :return:
        """
        ret_failed = []
        ret_success = []
        for user, key_path in user_info.iteritems():
            ret = self.push_key(user, key_path)
            if ret.get("status") == "ok":
                ret_success.append(ret)
            if ret.get("status") == "failed":
                ret_failed.append(ret)

        if ret_failed:
            return {"status": "failed", "msg": ret_failed}
        else:
            return {"status": "success", "msg": ret_success}

    def del_key(self, user, key_path):
        """
        push the ssh authorized key to target.
        """
        module_args = 'user="%s" key="{{ lookup("file", "%s") }}" state="absent"' % (user, key_path)
        self.__run(module_args, "authorized_key")

        return {"status": "failed", "msg": self.msg} if self.msg else {"status": "ok"}

    def add_user(self, username, password):
        """
        add a host user.
        """
        encrypt_pass = sha512_crypt.encrypt(password)
        module_args = 'name=%s shell=/bin/bash password=%s' % (username, encrypt_pass)
        self.__run(module_args, "user")

        return {"status": "failed","msg": self.msg} if self.msg else {"status": "ok"}

    def add_multi_user(self, **user_info):
        """
        add multi user
        :param user_info: keyword args
            {username: password}
        :return:
        """
        ret_success = []
        ret_failed = []
        for user, password in user_info.iteritems():
            ret = self.add_user(user, password)
            if ret.get("status") == "ok":
                ret_success.append(ret)
            if ret.get("status") == "failed":
                ret_failed.append(ret)

        if ret_failed:
            return {"status": "failed", "msg": ret_failed}
        else:
            return {"status": "success", "msg": ret_success}

    def del_user(self, username):
        """
        delete a host user.
        """
        module_args = 'name=%s state=absent remove=yes move_home=yes force=yes' % (username)
        self.__run(module_args,
                   "user",)

        return {"status": "failed","msg": self.msg} if self.msg else {"status": "ok"}

    def add_init_users(self):
        """
        add initail users: SA, DBA, DEV
        """
        results = {}
        action = results["action_info"] = {}
        users = {"SA": get_rand_pass(), "DBA": get_rand_pass(), "DEV": get_rand_pass()}
        for user, password in users.iteritems():
            ret = self.add_user(user, password)
            action[user] = ret
        results["user_info"] = users

        return results

    def del_init_users(self):
        """
        delete initail users: SA, DBA, DEV
        """
        results = {}
        action = results["action_info"] = {}
        for user in ["SA", "DBA", "DEV"]:
            ret = self.del_user(user)
            action[user] = ret
        return results

    def get_host_info(self):
        """
        use the setup module get host informations
        :return:
          all_ip is list
          processor_count is int
          system_dist_version is string
          system_type is string
          disk is dict (device_name: device_size}
          system_dist is string
          processor_type is string
          default_ip is string
          hostname is string
          product_sn is string
          memory_total is int (MB)
          default_mac is string
          product_name is string
        """
        self.__run('', 'setup')

        result = {}
        all = self.results.get("contacted")
        for key, value in all.iteritems():
            setup =value.get("ansible_facts")
            # get disk informations
            disk_all = setup.get("ansible_devices")
            disk_need = {}
            for disk_name, disk_info in disk_all.iteritems():
                if disk_name.startswith('sd') or disk_name.startswith('hd'):
                    disk_need[disk_name] = disk_info.get("size")

            result[key] = {
                    "all_ip": setup.get("ansible_all_ipv4_addresses"),
                    "hostname"  : setup.get("ansible_hostname"),
                    "default_ip": setup.get("ansible_default_ipv4").get("address"),
                    "default_mac": setup.get("ansible_default_ipv4").get("macaddress"),
                    "product_name": setup.get("ansible_product_name"),
                    "processor_type": ' '.join(setup.get("ansible_processor")),
                    "processor_count": setup.get("ansible_processor_count"),
                    "memory_total": setup.get("ansible_memtotal_mb"),
                    "disk": disk_need,
                    "system_type": setup.get("ansible_system"),
                    "system_dist": setup.get("ansible_distribution"),
                    "system_dist_verion": setup.get("ansible_distribution_major_version"),
                    "product_sn": setup.get("ansible_product_serial")
            }

        return {"failed": self.msg, "ok": result}

    def push_sudo_file(self, file_path):
        """
        use template to render pushed sudoers file
        :return:
        """
        module_args1 = 'test'
        ret1 = self.__run(module_args1, "script")
        module_args2 = 'visudo -c | grep "parsed OK" &> /dev/null && echo "ok" || echo "failed"'
        ret2 = self.__run(module_args2, "shell")
        ret2_status = [host_value.get("stdout") for host_value in ret2["result"]["contacted"].values()]

        result = {}
        if not ret1["msg"]:
            result["step1"] = "ok"
        else:
            result["step1"] = "failed"

        if not ret2["msg"] and "failed" not in ret2_status:
            result["step2"] = "ok"
        else:
            result["step2"] = "failed"

<<<<<<< HEAD
=======
        return result


>>>>>>> 39a0350e
class CustomAggregateStats(callbacks.AggregateStats):
    """                                                                             
    Holds stats about per-host activity during playbook runs.                       
    """
    def __init__(self):
        super(CustomAggregateStats, self).__init__()
        self.results = []

    def compute(self, runner_results, setup=False, poll=False,
                ignore_errors=False):
        """                                                                         
        Walk through all results and increment stats.                               
        """
        super(CustomAggregateStats, self).compute(runner_results, setup, poll,
                                              ignore_errors)

        self.results.append(runner_results)

    def summarize(self, host):
        """                                                                         
        Return information about a particular host                                  
        """
        summarized_info = super(CustomAggregateStats, self).summarize(host)

        # Adding the info I need                                                    
        summarized_info['result'] = self.results

        return summarized_info


class MyPlaybook(MyInventory):
    """
    this is my playbook object for execute playbook.
    """
    def __init__(self, *args, **kwargs):
        super(MyPlaybook, self).__init__(*args, **kwargs)

    def run(self, playbook_relational_path, extra_vars=None):
        """
        run ansible playbook,
        only surport relational path.
        """
        stats = callbacks.AggregateStats()
        playbook_cb = callbacks.PlaybookCallbacks(verbose=utils.VERBOSITY)
        runner_cb = callbacks.PlaybookRunnerCallbacks(stats, verbose=utils.VERBOSITY)
        playbook_path = os.path.join(ANSIBLE_DIR, playbook_relational_path)

        pb = PlayBook(
            playbook=playbook_path,
            stats=stats,
            callbacks=playbook_cb,
            runner_callbacks=runner_cb,
            inventory=self.inventory,
            extra_vars=extra_vars,
            check=False)

        self.results = pb.run()

    @property
    def raw_results(self):
        """
        get the raw results after playbook run.
        """
        return self.results


class App(MyPlaybook):
    """
    this is a app object for inclue the common playbook.
    """
    def __init__(self, *args, **kwargs):
        super(App, self).__init__(*args, **kwargs)


if __name__ == "__main__":

#   resource =  {
#                "group1": {
#                    "hosts": [{"hostname": "127.0.0.1", "port": "22", "username": "root", "password": "xxx"},],
#                    "vars" : {"var1": "value1", "var2": "value2"},
#                          },
#                }

    resource = [{"hostname": "127.0.0.1", "port": "22", "username": "yumaojun", "password": "yusky0902",
                 # "ansible_become": "yes",
                 # "ansible_become_method": "sudo",
                 # # "ansible_become_user": "root",
                 # "ansible_become_pass": "yusky0902",
                 }]
    cmd = Command(resource)
    print cmd.run('ls')

    # resource = [{"hostname": "192.168.10.148", "port": "22", "username": "root", "password": "xxx"}]
    # task = Tasks(resource)
    # print task.get_host_info()

#   playbook = MyPlaybook(resource)
#   playbook.run('test.yml')
#   print playbook.raw_results

#    task = Tasks(resource)
    # print task.add_user('test', 'mypass')
#   print task.del_user('test')
#   print task.push_key('root', '/root/.ssh/id_rsa.pub')
#   print task.del_key('root', '/root/.ssh/id_rsa.pub')

#   task = Tasks(resource)
#   print task.add_init_users()
#   print task.del_init_users()

<|MERGE_RESOLUTION|>--- conflicted
+++ resolved
@@ -83,21 +83,14 @@
             hostport = host.get("port")
             username = host.get("username")
             password = host.get("password")
-<<<<<<< HEAD
             ssh_key = host.get("ssh_key")
-=======
-            sudo_password = host.get("sudo_password")
->>>>>>> 39a0350e
             my_host = Host(name=hostname, port=hostport)
             my_host.set_variable('ansible_ssh_host', hostip)
             my_host.set_variable('ansible_ssh_port', hostport)
             my_host.set_variable('ansible_ssh_user', username)
             my_host.set_variable('ansible_ssh_pass', password)
-<<<<<<< HEAD
             my_host.set_variable('ansible_ssh_private_key_file', ssh_key)
-=======
-
->>>>>>> 39a0350e
+
             # set other variables 
             for key, value in host.iteritems():
                 if key not in ["hostname", "port", "username", "password"]:
@@ -178,7 +171,6 @@
 
         ret = {}
         if self.stdout:
-<<<<<<< HEAD
             data['ok'] = self.stdout
         if self.stderr:
             data['err'] = self.stderr
@@ -186,17 +178,7 @@
             data['dark'] = self.dark
 
         return data
-=======
-            ret["ok"] = self.stdout
-        else:
-            msg = []
-            if self.stderr:
-                msg.append(self.stderr)
-            if self.dark:
-                msg.append(self.dark)
-            ret["failed"] = msg
-        return ret
->>>>>>> 39a0350e
+
 
     @property
     def raw_results(self):
@@ -473,12 +455,8 @@
         else:
             result["step2"] = "failed"
 
-<<<<<<< HEAD
-=======
         return result
 
-
->>>>>>> 39a0350e
 class CustomAggregateStats(callbacks.AggregateStats):
     """                                                                             
     Holds stats about per-host activity during playbook runs.                       
