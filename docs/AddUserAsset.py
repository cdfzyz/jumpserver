#coding:utf-8
import django
import os
import sys
import random
import datetime

sys.path.append('../')
os.environ['DJANGO_SETTINGS_MODULE'] = 'jumpserver.settings'
django.setup()


from juser.views import db_add_user, md5_crypt, CRYPTOR, db_add_group
from jasset.models import Asset, IDC, BisGroup
from juser.models import UserGroup, DEPT
from jasset.views import jasset_group_add
from jperm.models import CmdGroup
from jlog.models import Log


def test_add_idc():
    for i in range(1, 20):
        name = 'IDC' + str(i)
        IDC.objects.create(name=name, comment='')
        print 'Add: %s' % name


def test_add_dept():
    for i in range(1, 100):
        name = 'DEPT' + str(i)
        print "Add: %s" % name
        DEPT.objects.create(name=name, comment=name)


def test_add_group():
    dept_all = DEPT.objects.all()
    for i in range(1, 100):
        name = 'UserGroup' + str(i)
        UserGroup.objects.create(name=name, dept=random.choice(dept_all), comment=name)
        print 'Add: %s' % name


def test_add_cmd_group():
    for i in range(1, 20):
        name = 'CMD' + str(i)
        cmd = '/sbin/ping%s, /sbin/ifconfig/' % str(i)
        CmdGroup.objects.create(name=name, cmd=cmd, comment=name)
        print 'Add: %s' % name


def test_add_user():
    for i in range(1, 500):
        username = "test" + str(i)
        dept_all = DEPT.objects.all()
        group_all = UserGroup.objects.all()
        group_all_id = [group.id for group in group_all]
        db_add_user(username=username,
                    password=md5_crypt(username),
                    dept=random.choice(dept_all),
                    name=username, email='%s@jumpserver.org' % username,
                    groups=[random.choice(group_all_id) for i in range(1, 4)], role='CU',
                    ssh_key_pwd=CRYPTOR.encrypt(username),
                    ldap_pwd=CRYPTOR.encrypt(username),
                    is_active=True,
                    date_joined=datetime.datetime.now())
        print "Add: %s" % username


def test_add_asset_group():
    BisGroup.objects.create(name='ALL', type='A', comment='ALL')
    user_all = Asset.objects.all()
    for i in range(1, 20):
        name = 'AssetGroup' + str(i)
        group = BisGroup(name=name, type='A', comment=name)
        group.save()
        print 'Add: %s' % name


def test_add_asset():
    idc_all = IDC.objects.all()
    test_idc = random.choice(idc_all)
    bis_group_all = BisGroup.objects.all()
    for i in range(1, 500):
        ip = '192.168.1.' + str(i)
        asset = Asset(ip=ip, port=22, login_type='L', idc=test_idc, is_active=True, comment='test')
        asset.save()
        asset.bis_group = [random.choice(bis_group_all) for i in range(2)]
        print "Add: %s" % ip


def test_add_log():
    li_date = []
    today = datetime.date.today()
    oneday = datetime.timedelta(days=1)
    for i in range(0, 7):
        today = today-oneday
        li_date.append(today)
    user_list = ['马云', '马化腾', '丁磊', '周鸿祎', '雷军', '柳传志', '陈天桥', '李彦宏', '李开复', '罗永浩']
    for i in range(1, 1000):
        user = random.choice(user_list)
        ip = random.randint(1, 20)
        start_time = random.choice(li_date)
        end_time = datetime.datetime.now()
        log_path = '/var/log/jumpserver/test.log'
        host = '192.168.1.' + str(ip)
        Log.objects.create(user=user, host=host, log_path=log_path, pid=168, start_time=start_time,
                           is_finished=1, log_finished=1, end_time=end_time)


if __name__ == '__main__':
<<<<<<< HEAD
    #test_add_dept()
    #test_add_group()
    #test_add_user()
    #test_add_idc()
    #test_add_asset_group()
=======
    test_add_dept()
    test_add_group()
    test_add_user()
    test_add_idc()
    test_add_asset_group()
>>>>>>> 5bf66ca9
    test_add_asset()
    test_add_log()



<|MERGE_RESOLUTION|>--- conflicted
+++ resolved
@@ -108,19 +108,12 @@
 
 
 if __name__ == '__main__':
-<<<<<<< HEAD
-    #test_add_dept()
-    #test_add_group()
-    #test_add_user()
-    #test_add_idc()
-    #test_add_asset_group()
-=======
+    test_add_asset()
     test_add_dept()
     test_add_group()
     test_add_user()
     test_add_idc()
     test_add_asset_group()
->>>>>>> 5bf66ca9
     test_add_asset()
     test_add_log()
 
