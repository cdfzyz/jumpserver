--- conflicted
+++ resolved
@@ -1,6 +1,7 @@
 # -*- coding: utf-8 -*-
 #
 from django.db.models import Q
+from django.utils.translation import ugettext_lazy as _
 from django.utils.decorators import method_decorator
 from perms.api.user_permission.mixin import UserGrantedNodeDispatchMixin
 from rest_framework.generics import ListAPIView
@@ -24,11 +25,11 @@
 logger = get_logger(__name__)
 
 __all__ = [
-    'UserGrantedAssetsForAdminApi',
-    'MyGrantedAllAssetsAsTreeApi',
-    'UserGrantedNodeAssetsForAdminApi', 'MyGrantedAssetsApi', 'MyGrantedAllAssetsApi',
-    'UserGrantedAssetsAsTreeForAdminApi', 'MyGrantedNodeAssetsApi',
-    'MyUngroupedAssetsAsTreeApi',
+    'UserGrantedAssetsForAdminApi', 'MyGrantedAssetsApi',
+    'UserGrantedAssetsAsTreeForAdminApi',
+    'MyGrantedAllAssetsApi', 'MyGrantedAllAssetsAsTreeApi',
+    'MyUngroupedAssetsAsTreeApi', 'MyFavoriteAssetsAsTreeApi',
+    'MyGrantedNodeAssetsApi', 'UserGrantedNodeAssetsForAdminApi',
 ]
 
 
@@ -74,13 +75,60 @@
         return Response(data=data)
 
 
-<<<<<<< HEAD
 """
 ----- 授权的全部资产，而非全部资产 -----
 """
-=======
-@method_decorator(tmp_to_root_org(), name='list')
-class MyUngroupAssetsAsTreeApi(UserGrantedAssetsAsTreeForAdminApi):
+
+
+@method_decorator(tmp_to_root_org(), name='list')
+class MyGrantedAllAssetsApi(UserGrantedAssetsForAdminApi):
+    """
+    获取 直接授权 + 节点授权 的资产
+    """
+    permission_classes = (IsValidUser, )
+
+    def get_queryset(self):
+        user = self.get_user()
+
+        granted_node_keys = Node.objects.filter(
+            Q(granted_by_permissions__users=user) |
+            Q(granted_by_permissions__user_groups__users=user)
+        ).distinct().values_list('key', flat=True)
+
+        granted_node_q = Q()
+        for _key in granted_node_keys:
+            granted_node_q |= Q(nodes__key__startswith=f'{_key}:')
+            granted_node_q |= Q(nodes__key=_key)
+
+        q = Q(granted_by_permissions__users=user) | \
+            Q(granted_by_permissions__user_groups__users=user)
+
+        if granted_node_q:
+            q |= granted_node_q
+
+        return Asset.objects.filter(q).distinct().only(
+            *self.only_fields
+        )
+
+    def get_user(self):
+        return self.request.user
+
+
+@method_decorator(tmp_to_root_org(), name='list')
+class MyGrantedAllAssetsAsTreeApi(UserGrantedAssetsAsTreeForAdminApi, MyGrantedAllAssetsApi):
+    """
+    获取 直接授权 + 节点授权 的资产
+    """
+    permission_classes = (IsValidUser, )
+
+
+"""
+----- 未分组的资产树的API -----
+"""
+
+
+@method_decorator(tmp_to_root_org(), name='list')
+class MyUngroupedAssetsAsTreeApi(UserGrantedAssetsAsTreeForAdminApi):
     """
     获取 直接授权 的资产
     """
@@ -92,81 +140,48 @@
             queryset = queryset.none()
         return queryset
 
-    def get_user(self):
-        return self.request.user
->>>>>>> 58248e01
-
-
-@method_decorator(tmp_to_root_org(), name='list')
-class MyGrantedAllAssetsApi(UserGrantedAssetsForAdminApi):
-    """
-    获取 直接授权 + 节点授权 的资产
-    """
-    permission_classes = (IsValidUser, )
-
-    def get_queryset(self):
-        user = self.get_user()
-
-        granted_node_keys = Node.objects.filter(
-            Q(granted_by_permissions__users=user) |
-            Q(granted_by_permissions__user_groups__users=user)
-        ).distinct().values_list('key', flat=True)
-
-        granted_node_q = Q()
-        for _key in granted_node_keys:
-            granted_node_q |= Q(nodes__key__startswith=f'{_key}:')
-            granted_node_q |= Q(nodes__key=_key)
-
-        q = Q(granted_by_permissions__users=user) | \
-            Q(granted_by_permissions__user_groups__users=user)
-
-        if granted_node_q:
-            q |= granted_node_q
-
-        return Asset.objects.filter(q).distinct().only(
-            *self.only_fields
-        )
-
-    def get_user(self):
-        return self.request.user
-
-
-@method_decorator(tmp_to_root_org(), name='list')
-class MyGrantedAllAssetsAsTreeApi(UserGrantedAssetsAsTreeForAdminApi, MyGrantedAllAssetsApi):
-    """
-    获取 直接授权 + 节点授权 的资产
-    """
-    permission_classes = (IsValidUser, )
-
-
-"""
------ 未分组的资产或者树的API -----
-"""
-
-
-@method_decorator(tmp_to_root_org(), name='list')
-class MyUngroupedAssetsAsTreeApi(UserGrantedAssetsAsTreeForAdminApi):
-    """
-    获取 直接授权 的资产
-    """
-    permission_classes = (IsValidUser,)
-
-    def get_user(self):
-        return self.request.user
-
-
-"""
------ 收藏的节点作为树的API -----
-"""
-
-
-@method_decorator(tmp_to_root_org(), name='list')
-class MyFavoriteAssetsAsTreeApi(MyGrantedAllAssetsApi):
-    permission_classes = (IsValidUser,)
-
     def list(self, request, *args, **kwargs):
+        if not settings.PERM_SINGLE_ASSET_TO_UNGROUP_NODE:
+            return Response(data=[])
+
         queryset = self.filter_queryset(self.get_queryset())
         data = self.serialize_assets(queryset, None)
+        favorite_node = {
+            'id': '',
+            'name': _('Ungrouped'),
+            'title': _('Ungrouped'),
+            'isParent': True,
+            'open': False,
+        }
+        data.insert(0, favorite_node)
+        return Response(data=data)
+
+    def get_user(self):
+        return self.request.user
+
+
+"""
+----- 收藏的节点作为树的API -----
+"""
+
+
+@method_decorator(tmp_to_root_org(), name='list')
+class MyFavoriteAssetsAsTreeApi(SerializeToTreeNodeMixin, MyGrantedAllAssetsApi):
+    permission_classes = (IsValidUser,)
+
+    def list(self, request, *args, **kwargs):
+        from assets.models import FavoriteAsset
+        favorite_assets = FavoriteAsset.objects.filter(user=self.get_user()).values_list('asset', flat=True)
+        queryset = self.filter_queryset(self.get_queryset()).filter(id__in=favorite_assets)
+        data = self.serialize_assets(queryset, None)
+        favorite_node = {
+            'id': '',
+            'name': _('Favorite'),
+            'title': _('Favorite'),
+            'isParent': True,
+            'open': False,
+        }
+        data.insert(0, favorite_node)
         return Response(data=data)
 
 
