--- conflicted
+++ resolved
@@ -311,7 +311,7 @@
     def retrieve(self, request, *args, **kwargs):
         session_id = kwargs.get('pk')
         self.session = get_object_or_404(Session, id=session_id)
-<<<<<<< HEAD
+
         # 新版本和老版本的文件后缀不同
         session_path = self.get_session_path()  # 存在外部存储上的路径
         local_path = self.get_local_path()
@@ -339,33 +339,6 @@
             logger.error("Failed download replay file: {}".format(err))
             return HttpResponseNotFound()
         return redirect(default_storage.url(local_path))
-=======
-        path = self.gen_session_path()
-
-        if default_storage.exists(path):
-            url = default_storage.url(path)
-            return redirect(url)
-        else:
-            config = settings.TERMINAL_REPLAY_STORAGE
-            configs = copy.deepcopy(config)
-            for cfg in config:
-                if config[cfg]['TYPE'] == 'server':
-                    configs.__delitem__(cfg)
-
-            if not configs:
-                return HttpResponseNotFound()
-
-            date = self.session.date_start.strftime('%Y-%m-%d')
-            file_path = os.path.join(date, str(self.session.id) + '.replay.gz')
-            target_path = default_storage.base_location + '/' + path
-            storage = jms_storage.get_multi_object_storage(configs)
-            ok, err = storage.download(file_path, target_path)
-            if ok:
-                return redirect(default_storage.url(path))
-            else:
-                logger.error("Failed download replay file: {}".format(err))
-        return HttpResponseNotFound()
->>>>>>> 91b3b7ce
 
 
 class SessionReplayV2ViewSet(SessionReplayViewSet):
