# coding:utf-8
<<<<<<< HEAD
from django.conf.urls import url,include
from .views import *
from .api import (
    AssetGroupViewSet,AssetViewSet,IDCViewSet
)
from rest_framework import routers
router = routers.DefaultRouter()
router.register(r'assetgroup', AssetGroupViewSet)
router.register(r'asset', AssetViewSet)
router.register(r'idc', IDCViewSet)
app_name = 'assets'

urlpatterns = [
    url(r'^add/$', AssetAddView.as_view(), name='asset-add'),
    url(r'^list/$', AssetListView.as_view(), name='asset-list'),
    url(r'^(?P<pk>[0-9]+)/delete/$', AssetDeleteView.as_view(), name='asset-list'),
    url(r'^(?P<pk>[0-9]+)/detail/$', AssetDetailView.as_view(), name='asset-detail'),
    url(r'^api/v1.0/', include(router.urls)),
=======
from django.conf.urls import url, include
import views
# from .api import (
#     AssetGroupViewSet, AssetViewSet, IDCViewSet
# )
# from rest_framework import routers
# router = routers.DefaultRouter()
# router.register(r'assetgroup', AssetGroupViewSet)
# router.register(r'asset', AssetViewSet)
# router.register(r'idc', IDCViewSet)
app_name = 'assets'

urlpatterns = [
    url(r'^$', views.AssetListView.as_view(), name='asset-index'),
    url(r'^asset$', views.AssetListView.as_view(), name='asset-list'),
    url(r'^asset/add$', views.AssetAddView.as_view(), name='asset-add'),
    url(r'^asset/(?P<pk>[0-9]+)$', views.AssetDetailView.as_view(), name='asset-detail'),
    url(r'^asset/(?P<pk>[0-9]+)$/edit', views.AssetEditView.as_view(), name='asset-edit'),
    url(r'^asset/(?P<pk>[0-9]+)/delete$', views.AssetDeleteView.as_view(), name='asset-delete'),
    url(r'^assetgroup$', views.AssetGroupListView.as_view(), name='assetgroup-list'),
    url(r'^assetgroup/add$', views.AssetGroupAddView.as_view(), name='assetgroup-add'),
    url(r'^assetgroup/(?P<pk>[0-9]+)$', views.AssetGroupDetailView.as_view(), name='assetgroup-detail'),
    url(r'^assetgroup/(?P<pk>[0-9]+)/edit$', views.AssetGroupEditView.as_view(), name='assetgroup-edit'),
    url(r'^assetgroup/(?P<pk>[0-9]+)/delete$', views.AssetGroupDeleteView.as_view(), name='assetgroup-delete'),
    # url(r'^api/v1.0/', include(router.urls)),
>>>>>>> 0604f76f
]<|MERGE_RESOLUTION|>--- conflicted
+++ resolved
@@ -1,24 +1,4 @@
 # coding:utf-8
-<<<<<<< HEAD
-from django.conf.urls import url,include
-from .views import *
-from .api import (
-    AssetGroupViewSet,AssetViewSet,IDCViewSet
-)
-from rest_framework import routers
-router = routers.DefaultRouter()
-router.register(r'assetgroup', AssetGroupViewSet)
-router.register(r'asset', AssetViewSet)
-router.register(r'idc', IDCViewSet)
-app_name = 'assets'
-
-urlpatterns = [
-    url(r'^add/$', AssetAddView.as_view(), name='asset-add'),
-    url(r'^list/$', AssetListView.as_view(), name='asset-list'),
-    url(r'^(?P<pk>[0-9]+)/delete/$', AssetDeleteView.as_view(), name='asset-list'),
-    url(r'^(?P<pk>[0-9]+)/detail/$', AssetDetailView.as_view(), name='asset-detail'),
-    url(r'^api/v1.0/', include(router.urls)),
-=======
 from django.conf.urls import url, include
 import views
 # from .api import (
@@ -44,5 +24,4 @@
     url(r'^assetgroup/(?P<pk>[0-9]+)/edit$', views.AssetGroupEditView.as_view(), name='assetgroup-edit'),
     url(r'^assetgroup/(?P<pk>[0-9]+)/delete$', views.AssetGroupDeleteView.as_view(), name='assetgroup-delete'),
     # url(r'^api/v1.0/', include(router.urls)),
->>>>>>> 0604f76f
 ]