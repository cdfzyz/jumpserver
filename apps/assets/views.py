# coding:utf-8
from __future__ import absolute_import, unicode_literals
import json
import uuid

from openpyxl import Workbook
from openpyxl.writer.excel import save_virtual_workbook
from openpyxl import load_workbook
from django.utils.translation import ugettext as _
from django.conf import settings
from django.db.models import Q
from django.db import transaction
from django.db import IntegrityError
from django.views.generic import TemplateView, ListView, View
from django.views.generic.edit import CreateView, DeleteView, FormView, UpdateView
from django.urls import reverse_lazy
from django.contrib.messages.views import SuccessMessageMixin
from django.views.generic.detail import DetailView, SingleObjectMixin
from django.shortcuts import get_object_or_404, reverse, redirect
from django.http import HttpResponse, JsonResponse, HttpResponseRedirect
from django.views.decorators.csrf import csrf_protect, csrf_exempt
from django.utils.decorators import method_decorator
from django.core.cache import cache
from django.utils import timezone

from common.mixins import JSONResponseMixin
from common.utils import get_object_or_none
from . import forms
from .models import Asset, AssetGroup, AdminUser, IDC, SystemUser
from .hands import AdminUserRequiredMixin


class AssetListView(AdminUserRequiredMixin, TemplateView):
    template_name = 'assets/asset_list.html'

    def get_context_data(self, **kwargs):
        context = {
            'app': 'Assets',
            'action': 'asset list',
            'groups': AssetGroup.objects.all(),
            'system_users': SystemUser.objects.all(),
        }
        kwargs.update(context)
        return super(AssetListView, self).get_context_data(**kwargs)


class AssetCreateView(AdminUserRequiredMixin, CreateView):
    model = Asset
    form_class = forms.AssetCreateForm
    template_name = 'assets/asset_create.html'
    success_url = reverse_lazy('assets:asset-list')

    def form_valid(self, form):
        asset = form.save()
        asset.created_by = self.request.user.username or 'Admin'
        asset.save()
        return super(AssetCreateView, self).form_valid(form)

    def get_context_data(self, **kwargs):
        context = {
            'app': 'Assets',
            'action': 'Create asset',
        }
        kwargs.update(context)
        return super(AssetCreateView, self).get_context_data(**kwargs)


class AssetModalCreateView(AdminUserRequiredMixin, ListView):
    model = Asset
    form_class = forms.AssetCreateForm
    template_name = 'assets/asset_modal_update.html'
    success_url = reverse_lazy('assets:asset-list')

    def get_queryset(self):
        self.queryset = super(AssetModalCreateView,self).get_queryset()
        self.s = self.request.GET.get('plain_id_lists')
        if "," in str(self.s):
            self.plain_id_lists = [int(x) for x in self.s.split(',')]
        else:
            self.plain_id_lists = [self.s]
        return self.queryset

    def get_context_data(self, **kwargs):
        asset_on_list = Asset.objects.filter(id__in = self.plain_id_lists)
        context = {
            'app': 'Assets',
            'action': 'Bulk Update asset',
            'assets_on_list': asset_on_list,
            'assets_count': len(asset_on_list),
            'plain_id_lists':self.s,
        }
        kwargs.update(context)
        return super(AssetModalCreateView, self).get_context_data(**kwargs)


class AssetUpdateView(AdminUserRequiredMixin, UpdateView):
    model = Asset
    form_class = forms.AssetUpdateForm
    template_name = 'assets/asset_update.html'
    success_url = reverse_lazy('assets:asset-list')

    def get_context_data(self, **kwargs):
        context = {
            'app': 'Assets',
            'action': 'Update asset',
        }
        kwargs.update(context)
        return super(AssetUpdateView, self).get_context_data(**kwargs)

    def form_invalid(self, form):
        print(form.errors)
        return super(AssetUpdateView, self).form_invalid(form)


class AssetDeleteView(DeleteView):
    model = Asset
    template_name = 'assets/delete_confirm.html'
    success_url = reverse_lazy('assets:asset-list')


class AssetDetailView(DetailView):
    model = Asset
    context_object_name = 'asset'
    template_name = 'assets/asset_detail.html'

    def get_context_data(self, **kwargs):
        asset_groups = self.object.groups.all()
        system_users = self.object.system_users.all()
        context = {
            'app': 'Assets',
            'action': 'Asset detail',
            'asset_groups_remain': [asset_group for asset_group in AssetGroup.objects.all()
                                    if asset_group not in asset_groups],
            'asset_groups': asset_groups,
            'system_users_remain': [system_user for system_user in SystemUser.objects.all()
                                    if system_user not in system_users],
            'system_users': system_users,
        }
        kwargs.update(context)
        return super(AssetDetailView, self).get_context_data(**kwargs)


class AssetModalListView(AdminUserRequiredMixin, ListView):
    paginate_by = settings.CONFIG.DISPLAY_PER_PAGE
    model = Asset
    context_object_name = 'asset_modal_list'
    template_name = 'assets/asset_modal_list.html'

    def get_context_data(self, **kwargs):
        group_id = self.request.GET.get('group_id')
        plain_id_lists = self.request.GET.get('plain_id_lists')
        self.s = self.request.GET.get('plain_id_lists')
        assets = Asset.objects.all()
        if "," in str(self.s):
            self.plain_id_lists = [int(x) for x in self.s.split(',')]
        else:
            self.plain_id_lists = [self.s]

        if plain_id_lists:
            if "," in str(self.s):
                plain_id_lists = [int(x) for x in self.s.split(',')]
            else:
                plain_id_lists = [int(self.s)]
            context = {
<<<<<<< HEAD
                'all_assets': plain_id_lists
=======
                'all_assets': plain_id_lists,
                'assets': assets
>>>>>>> e0179ea3
            }
            kwargs.update(context)
        if group_id:
            group = AssetGroup.objects.get(id=group_id)
            print group
            context = {
                'all_assets': [x.id for x in group.assets.all()],
                'assets': assets
            }
            kwargs.update(context)
<<<<<<< HEAD
=======
        if tag_id:
            tag = Tag.objects.get(id=tag_id)
            context = {
                'all_assets': [x.id for x in tag.asset_set.all()],
                'assets': assets
            }
            kwargs.update(context)
        else:
            context = {
                'assets': assets
            }
            kwargs.update(context)
>>>>>>> e0179ea3
        return super(AssetModalListView, self).get_context_data(**kwargs)


class AssetGroupCreateView(AdminUserRequiredMixin, CreateView):
    model = AssetGroup
    form_class = forms.AssetGroupForm
    template_name = 'assets/asset_group_create.html'
    success_url = reverse_lazy('assets:asset-group-list')

    def get_context_data(self, **kwargs):
        context = {
            'app': _('Assets'),
            'action': _('Create asset group'),
            'assets_count': 0,
        }
        kwargs.update(context)
        return super(AssetGroupCreateView, self).get_context_data(**kwargs)

    def form_valid(self, form):
        asset_group = form.save()
        assets_id_list = self.request.POST.getlist('assets', [])
        assets = [get_object_or_404(Asset, id=int(asset_id))
                  for asset_id in assets_id_list]
        asset_group.created_by = self.request.user.username or 'Admin'
        asset_group.assets.add(*tuple(assets))
        asset_group.save()
        return super(AssetGroupCreateView, self).form_valid(form)


class AssetGroupListView(AdminUserRequiredMixin, TemplateView):
    template_name = 'assets/asset_group_list.html'

    def get_context_data(self, **kwargs):
        context = {
            'app': _('Assets'),
            'action': _('Asset group list'),
            'assets': Asset.objects.all(),
            'system_users': SystemUser.objects.all(),
            'keyword': self.request.GET.get('keyword', '')
        }
        kwargs.update(context)
        return super(AssetGroupListView, self).get_context_data(**kwargs)


class AssetGroupDetailView(AdminUserRequiredMixin, DetailView):
    model = AssetGroup
    template_name = 'assets/asset_group_detail.html'
    context_object_name = 'asset_group'

    def get_context_data(self, **kwargs):
        assets_remain = Asset.objects.exclude(id__in=self.object.assets.all())
        system_users = self.object.system_users.all()
        system_users_remain = SystemUser.objects.exclude(id__in=system_users)
        context = {
            'app': _('Assets'),
            'action': _('Asset group detail'),
            'assets_remain': assets_remain,
            'assets': [asset for asset in Asset.objects.all()
                       if asset not in assets_remain],
            'system_users': system_users,
            'system_users_remain': system_users_remain,
        }
        kwargs.update(context)
        return super(AssetGroupDetailView, self).get_context_data(**kwargs)


class AssetGroupUpdateView(AdminUserRequiredMixin, UpdateView):
    model = AssetGroup
    form_class = forms.AssetGroupForm
    template_name = 'assets/asset_group_create.html'
    success_url = reverse_lazy('assets:asset-group-list')

    def get(self, request, *args, **kwargs):
        self.object = self.get_object(queryset=AssetGroup.objects.all())
        return super(AssetGroupUpdateView, self).get(request, *args, **kwargs)

    def get_context_data(self, **kwargs):
        assets_all = self.object.assets.all()
        context = {
            'app': _('Assets'),
            'action': _('Create asset group'),
            'assets_on_list': assets_all,
            'assets_count': len(assets_all),
            'group_id': self.object.id,
            'tags': Tag.objects.all()
        }
        kwargs.update(context)
        return super(AssetGroupUpdateView, self).get_context_data(**kwargs)


class AssetGroupDeleteView(AdminUserRequiredMixin, DeleteView):
    template_name = 'assets/delete_confirm.html'
    model = AssetGroup
    success_url = reverse_lazy('assets:asset-group-list')


class IDCListView(AdminUserRequiredMixin, TemplateView):
    template_name = 'assets/idc_list.html'

    def get_context_data(self, **kwargs):
        context = {
            'app': _('Assets'),
            'action': _('IDC list'),
            # 'keyword': self.request.GET.get('keyword', '')
        }
        kwargs.update(context)
        return super(IDCListView, self).get_context_data(**kwargs)


class IDCCreateView(AdminUserRequiredMixin, CreateView):
    model = IDC
    form_class = forms.IDCForm
    template_name = 'assets/idc_create_update.html'
    success_url = reverse_lazy('assets:idc-list')

    def get_context_data(self, **kwargs):
        context = {
            'app': _('assets'),
            'action': _('Create IDC'),
        }
        kwargs.update(context)
        return super(IDCCreateView, self).get_context_data(**kwargs)

    def form_valid(self, form):
        idc = form.save(commit=False)
        idc.created_by = self.request.user.username or 'System'
        idc.save()
        return super(IDCCreateView, self).form_valid(form)


class IDCUpdateView(AdminUserRequiredMixin, UpdateView):
    model = IDC
    form_class = forms.IDCForm
    template_name = 'assets/idc_create_update.html'
    context_object_name = 'idc'
    success_url = reverse_lazy('assets:idc-list')

    def form_valid(self, form):
        idc = form.save(commit=False)
        idc.save()
        return super(IDCUpdateView, self).form_valid(form)

    def get_context_data(self, **kwargs):
        context = {
            'app': _('assets'),
            'action': _('Update IDC'),
        }
        kwargs.update(context)
        return super(IDCUpdateView, self).get_context_data(**kwargs)


class IDCDetailView(AdminUserRequiredMixin, DetailView):
    model = IDC
    template_name = 'assets/idc_detail.html'
    context_object_name = 'idc'


class IDCAssetsView(AdminUserRequiredMixin, DetailView):
    model = IDC
    template_name = 'assets/idc_assets.html'
    context_object_name = 'idc'

    def get_context_data(self, **kwargs):
        assets_remain = Asset.objects.exclude(id__in=self.object.assets.all())

        context = {
            'app': _('Assets'),
            'action': _('Asset detail'),
            'groups': AssetGroup.objects.all(),
            'system_users': SystemUser.objects.all(),
            'assets_remain': assets_remain,
            'assets': [asset for asset in Asset.objects.all() if asset not in assets_remain],
        }
        kwargs.update(context)
        return super(IDCAssetsView, self).get_context_data(**kwargs)


class IDCDeleteView(AdminUserRequiredMixin, DeleteView):
    model = IDC
    template_name = 'assets/delete_confirm.html'
    success_url = reverse_lazy('assets:idc-list')


class AdminUserListView(AdminUserRequiredMixin, TemplateView):
    model = AdminUser
    template_name = 'assets/admin_user_list.html'

    def get_context_data(self, **kwargs):
        context = {
            'app': _('Assets'),
            'action': _('Admin user list'),
        }
        kwargs.update(context)
        return super(AdminUserListView, self).get_context_data(**kwargs)


class AdminUserCreateView(AdminUserRequiredMixin,
                          SuccessMessageMixin,
                          CreateView):
    model = AdminUser
    form_class = forms.AdminUserForm
    template_name = 'assets/admin_user_create_update.html'
    success_url = reverse_lazy('assets:admin-user-list')

    def get_context_data(self, **kwargs):
        context = {
            'app': 'assets',
            'action': 'Create admin user'
        }
        kwargs.update(context)
        return super(AdminUserCreateView, self).get_context_data(**kwargs)

    def get_success_message(self, cleaned_data):
        success_message = _(
            'Create admin user <a href="%s">%s</a> successfully.' % (
                reverse_lazy('assets:admin-user-detail',
                             kwargs={'pk': self.object.pk}),
                self.object.name,
            ))
        return success_message

    def form_invalid(self, form):
        return super(AdminUserCreateView, self).form_invalid(form)


class AdminUserUpdateView(AdminUserRequiredMixin, UpdateView):
    model = AdminUser
    form_class = forms.AdminUserForm
    template_name = 'assets/admin_user_create_update.html'

    def get_context_data(self, **kwargs):
        context = {
            'app': 'assets',
            'action': 'Update admin user'
        }
        kwargs.update(context)
        return super(AdminUserUpdateView, self).get_context_data(**kwargs)

    def get_success_url(self):
        success_url = reverse_lazy('assets:admin-user-detail',
                                   kwargs={'pk': self.object.pk})
        return success_url


class AdminUserDetailView(AdminUserRequiredMixin, SingleObjectMixin, ListView):
    paginate_by = settings.CONFIG.DISPLAY_PER_PAGE
    template_name = 'assets/admin_user_detail.html'
    context_object_name = 'admin_user'

    def get(self, request, *args, **kwargs):
        self.object  = self.get_object(queryset=AdminUser.objects.all())
        return super(AdminUserDetailView, self).get(request, *args, **kwargs)

    # Todo: queryset default order by connectivity, need ops support
    def get_queryset(self):
        return self.object.assets.all()

    # def get_asset_groups(self):
    #     return self.object.asset_groups.all()

    def get_context_data(self, **kwargs):
        asset_groups = AssetGroup.objects.all()
        assets = self.get_queryset()
        context = {
            'app': 'assets',
            'action': 'Admin user detail',
            'assets_remain': [asset for asset in Asset.objects.all() if asset not in assets],
            'asset_groups': asset_groups,
            # 'asset_groups_remain': [asset_group for asset_group in AssetGroup.objects.all()
            #                         if asset_group not in asset_groups]
        }
        kwargs.update(context)
        return super(AdminUserDetailView, self).get_context_data(**kwargs)


class AdminUserDeleteView(AdminUserRequiredMixin, DeleteView):
    model = AdminUser
    template_name = 'assets/delete_confirm.html'
    success_url = reverse_lazy('assets:admin-user-list')


class SystemUserListView(AdminUserRequiredMixin, TemplateView):
    template_name = 'assets/system_user_list.html'

    def get_context_data(self, **kwargs):
        context = {
            'app': _('Assets'),
            'action': _('System user list'),
        }
        kwargs.update(context)
        return super(SystemUserListView, self).get_context_data(**kwargs)


class SystemUserCreateView(AdminUserRequiredMixin, SuccessMessageMixin, CreateView):
    model = SystemUser
    form_class = forms.SystemUserForm
    template_name = 'assets/system_user_create.html'
    success_url = reverse_lazy('assets:system-user-list')

    @transaction.atomic
    def post(self, request, *args, **kwargs):
        return super(SystemUserCreateView, self).post(request, *args, **kwargs)

    def get_context_data(self, **kwargs):
        context = {
            'app': _('Assets'),
            'action': _('Create system user'),
        }
        kwargs.update(context)
        return super(SystemUserCreateView, self).get_context_data(**kwargs)

    def form_invalid(self, form):
        print(form.errors)
        return super(SystemUserCreateView, self).form_invalid(form)

    def get_success_message(self, cleaned_data):
        success_message = _('Create system user <a href="%s">%s</a> successfully.' %
                            (
                                reverse_lazy('assets:system-user-detail', kwargs={'pk': self.object.pk}),
                                self.object.name,
                            ))

        return success_message


class SystemUserUpdateView(AdminUserRequiredMixin, UpdateView):
    model = SystemUser
    form_class = forms.SystemUserForm
    template_name = 'assets/system_user_update.html'

    def get_context_data(self, **kwargs):
        context = {
            'app': _('Assets'),
            'action': _('Update system user')
        }
        kwargs.update(context)
        return super(SystemUserUpdateView, self).get_context_data(**kwargs)

    def get_success_url(self):
        success_url = reverse_lazy('assets:system-user-detail', kwargs={'pk': self.object.pk})
        return success_url


class SystemUserDetailView(AdminUserRequiredMixin, DetailView):
    template_name = 'assets/system_user_detail.html'
    context_object_name = 'system_user'
    model = SystemUser

    def get_context_data(self, **kwargs):
        context = {
            'app': _('Assets'),
            'action': _('System user detail')
        }
        kwargs.update(context)
        return super(SystemUserDetailView, self).get_context_data(**kwargs)


class SystemUserDeleteView(AdminUserRequiredMixin, DeleteView):
    model = SystemUser
    template_name = 'assets/delete_confirm.html'
    success_url = reverse_lazy('assets:system-user-list')


class SystemUserAssetView(AdminUserRequiredMixin, SingleObjectMixin, ListView):
    paginate_by = settings.CONFIG.DISPLAY_PER_PAGE
    template_name = 'assets/system_user_asset.html'
    context_object_name = 'system_user'

    def get(self, request, *args, **kwargs):
        self.object = self.get_object(queryset=SystemUser.objects.all())
        return super(SystemUserAssetView, self).get(request, *args, **kwargs)

    def get_asset_groups(self):
        return self.object.asset_groups.all()

    # Todo: queryset default order by connectivity, need ops support
    def get_queryset(self):
        return list(self.object.get_assets())

    def get_context_data(self, **kwargs):
        asset_groups = self.get_asset_groups()
        assets = self.get_queryset()
        context = {
            'app': 'assets',
            'action': 'System user asset',
            'assets_remain': [asset for asset in Asset.objects.all() if asset not in assets],
            'asset_groups': asset_groups,
            'asset_groups_remain': [asset_group for asset_group in AssetGroup.objects.all()
                                    if asset_group not in asset_groups]
        }
        kwargs.update(context)
        return super(SystemUserAssetView, self).get_context_data(**kwargs)


@method_decorator(csrf_exempt, name='dispatch')
class AssetExportView(View):
    @staticmethod
    def get_asset_attr(asset, attr):
        if attr in ['admin_user', 'idc']:
            return getattr(asset, attr).name
        elif attr in ['status', 'type', 'env']:
            return getattr(asset, 'get_{}_display'.format(attr))()
        else:
            return getattr(asset, attr)

    def get(self, request, *args, **kwargs):
        spm = request.GET.get('spm', '')
        assets_id = cache.get(spm)
        if not assets_id and not isinstance(assets_id, list):
            return HttpResponse('May be expired', status=404)

        assets = Asset.objects.filter(id__in=assets_id)
        wb = Workbook()
        ws = wb.active
        ws.title = 'Asset'
        header = ['hostname', 'ip', 'port', 'admin_user', 'idc', 'cpu', 'memory', 'disk',
                  'mac_address', 'other_ip', 'remote_card_ip', 'os', 'cabinet_no',
                  'cabinet_pos', 'number', 'status', 'type', 'env', 'sn', 'comment']
        ws.append(header)

        for asset in assets:
            ws.append([self.get_asset_attr(asset, attr) for attr in header])

        filename = 'assets-{}.xlsx'.format(timezone.localtime(timezone.now()).strftime('%Y-%m-%d_%H-%M-%S'))
        response = HttpResponse(save_virtual_workbook(wb), content_type='applications/vnd.ms-excel')
        response['Content-Disposition'] = 'attachment; filename="%s"' % filename
        return response

    def post(self, request, *args, **kwargs):
        try:
            assets_id = json.loads(request.body).get('assets_id', [])
            print(assets_id)
        except ValueError:
            return HttpResponse('Json object not valid', status=400)
        spm = uuid.uuid4().get_hex()
        cache.set(spm, assets_id, 300)
        url = reverse_lazy('assets:asset-export') + '?spm=%s' % spm
        return JsonResponse({'redirect': url})


class BulkImportAssetView(AdminUserRequiredMixin, JSONResponseMixin, FormView):
    form_class = forms.FileForm

    def form_valid(self, form):
        try:
            wb = load_workbook(form.cleaned_data['file'])
            ws = wb.get_active_sheet()
        except Exception as e:
            print(e)
            data = {'valid': False, 'msg': 'Not a valid Excel file'}
            return self.render_json_response(data)

        rows = ws.rows
        header_all = ['hostname', 'ip', 'port', 'admin_user', 'idc', 'cpu', 'memory', 'disk',
                      'mac_address', 'other_ip', 'remote_card_ip', 'os', 'cabinet_no',
                      'cabinet_pos', 'number', 'status', 'type', 'env', 'sn', 'comment']
        header_min = ['hostname', 'ip', 'port', 'admin_user', 'comment']
        header = [col.value for col in next(rows)]
        if not set(header).issubset(set(header_all)) and not set(header).issuperset(set(header_min)):
            data = {'valid': False, 'msg': 'Must be same format as template or export file'}
            return self.render_json_response(data)

        created = []
        updated = []
        failed = []
        for row in rows:
            asset_dict = dict(zip(header, [col.value for col in row]))
            if asset_dict.get('admin_user', None):
                admin_user = get_object_or_none(AdminUser, name=asset_dict['admin_user'])
                asset_dict['admin_user'] = admin_user

            if asset_dict.get('idc'):
                idc = get_object_or_none(IDC, name=asset_dict['idc'])
                asset_dict['idc'] = idc

            if asset_dict.get('type'):
                asset_display_type_map = dict(zip(dict(Asset.TYPE_CHOICES).values(), dict(Asset.TYPE_CHOICES).keys()))
                asset_type = asset_display_type_map.get(asset_dict['type'], 'Server')
                asset_dict['type'] = asset_type

            if asset_dict.get('status'):
                asset_display_status_map = dict(zip(dict(Asset.STATUS_CHOICES).values(),
                                                    dict(Asset.STATUS_CHOICES).keys()))
                asset_status = asset_display_status_map.get(asset_dict['status'], 'In use')
                asset_dict['status'] = asset_status

            if asset_dict.get('env'):
                asset_display_env_map = dict(zip(dict(Asset.ENV_CHOICES).values(),
                                                 dict(Asset.ENV_CHOICES).keys()))
                asset_env = asset_display_env_map.get(asset_dict['env'], 'Prod')
                asset_dict['env'] = asset_env

            try:
                Asset.objects.create(**asset_dict)
                created.append(asset_dict['ip'])
            except IntegrityError as e:
                asset = Asset.objects.filter(ip=asset_dict['ip'], port=asset_dict['port'])
                if not asset:
                    failed.append(asset_dict['ip'])
                    continue
                asset.update(**asset_dict)
                updated.append(asset_dict['ip'])
            except TypeError as e:
                print(e)
                failed.append(asset_dict['ip'])

        data = {
            'created': created,
            'created_info': 'Created {}'.format(len(created)),
            'updated': updated,
            'updated_info': 'Updated {}'.format(len(updated)),
            'failed': failed,
            'failed_info': 'Failed {}'.format(len(failed)),
            'valid': True,
            'msg': 'Created: {}. Updated: {}, Error: {}'.format(len(created), len(updated), len(failed))
        }
        return self.render_json_response(data)<|MERGE_RESOLUTION|>--- conflicted
+++ resolved
@@ -162,28 +162,13 @@
             else:
                 plain_id_lists = [int(self.s)]
             context = {
-<<<<<<< HEAD
-                'all_assets': plain_id_lists
-=======
                 'all_assets': plain_id_lists,
-                'assets': assets
->>>>>>> e0179ea3
             }
             kwargs.update(context)
         if group_id:
             group = AssetGroup.objects.get(id=group_id)
-            print group
             context = {
                 'all_assets': [x.id for x in group.assets.all()],
-                'assets': assets
-            }
-            kwargs.update(context)
-<<<<<<< HEAD
-=======
-        if tag_id:
-            tag = Tag.objects.get(id=tag_id)
-            context = {
-                'all_assets': [x.id for x in tag.asset_set.all()],
                 'assets': assets
             }
             kwargs.update(context)
@@ -192,7 +177,6 @@
                 'assets': assets
             }
             kwargs.update(context)
->>>>>>> e0179ea3
         return super(AssetModalListView, self).get_context_data(**kwargs)
 
 
@@ -277,7 +261,6 @@
             'assets_on_list': assets_all,
             'assets_count': len(assets_all),
             'group_id': self.object.id,
-            'tags': Tag.objects.all()
         }
         kwargs.update(context)
         return super(AssetGroupUpdateView, self).get_context_data(**kwargs)
