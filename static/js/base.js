--- conflicted
+++ resolved
@@ -59,8 +59,6 @@
     return returnData;
 }
 
-
-<<<<<<< HEAD
 function move(from, to) {
     $("#" + from + " option").each(function () {
         if ($(this).prop("selected") == true) {
@@ -74,7 +72,7 @@
         $("#" + to).append(this);
     });
 }
-=======
+
 function selectAll(){
          var checklist = document.getElementsByName ("selected");
             if(document.getElementById("select_all").checked)
@@ -104,5 +102,4 @@
     $("#"+from).children().each(function(){
         $("#"+to).append(this);
     });
-}
->>>>>>> 46cc593a
+}