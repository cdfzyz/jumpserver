--- conflicted
+++ resolved
@@ -1,17 +1,11 @@
 from django.conf.urls import patterns, include, url
-from django.contrib import admin
-from jumpserver import views
+
 
 urlpatterns = patterns('',
-<<<<<<< HEAD
     # Examples:
     # url(r'^$', 'jumpserver.views.home', name='home'),
     # url(r'^blog/', include('blog.urls')),
 
     (r'^user/', include('juser.urls')),
-=======
     url(r'^jasset/', include('jasset.urls')),
-    url(r'^admin/', include(admin.site.urls)),
-    (r'^base/$', views.base),
->>>>>>> 7a86ba0b
 )