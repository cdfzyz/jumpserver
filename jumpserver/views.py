# coding: utf-8

from __future__ import division

import datetime

from django.db.models import Count
from django.shortcuts import render_to_response
from django.template import RequestContext
from jasset.models import IDC
from juser.models import DEPT
from jperm.models import Apply
from jumpserver.api import *


def getDaysByNum(num):
    today = datetime.date.today()
    oneday = datetime.timedelta(days=1)
    li_date, li_str = [], []
    for i in range(0, num):
        today = today-oneday
        li_date.append(today)
        li_str.append(str(today)[5:10])
    li_date.reverse()
    li_str.reverse()
    t = (li_date, li_str)
    return t


def get_data(data, items, option):
    dic = {}
    li_date, li_str = getDaysByNum(7)
    for item in items:
        li = []
        name = item[option]
        if option == 'user':
            option_data = data.filter(user=name)
        elif option == 'host':
            option_data = data.filter(host=name)
        for t in li_date:
            year, month, day = t.year, t.month, t.day
            times = option_data.filter(start_time__year=year, start_time__month=month, start_time__day=day).count()
            li.append(times)
        dic[name] = li
    return dic


@require_login
<<<<<<< HEAD
=======
def index_cu(request):
    user_id = request.session.get('user_id')
    user = User.objects.filter(id=user_id)
    if user:
        user = user[0]
    login_types = {'L': 'LDAP', 'M': 'MAP'}
    user_id = request.session.get('user_id')
    username = User.objects.get(id=user_id).name
    posts = user_perm_asset_api(username)
    host_count = len(posts)
    new_posts = []
    post_five = []
    for post in posts:
        if len(post_five) < 5:
            post_five.append(post)
        else:
            new_posts.append(post_five)
            post_five = []
    new_posts.append(post_five)

    return render_to_response('index_cu.html', locals(), context_instance=RequestContext(request))


@require_login
@require_super_user
>>>>>>> 25ce24a1
def index(request):
    if request.session.get('role_id') == 0:
        return index_cu(request)
    users = User.objects.all()
    hosts = Asset.objects.all()
    online = Log.objects.filter(is_finished=0)
    online_host = online.values('host').distinct()
    online_user = online.values('user').distinct()
    active_users = User.objects.filter(is_active=1)
    active_hosts = Asset.objects.filter(is_active=1)

    # percent of dashboard
    percent_user = format(active_users.count() / users.count(), '.0%')
    percent_host = format(active_hosts.count() / hosts.count(), '.0%')
    percent_online_user = format(online_user.count() / users.count(), '.0%')
    percent_online_host = format(online_host.count() / hosts.count(), '.0%')

    li_date, li_str = getDaysByNum(7)
    today = datetime.datetime.now().day
    from_week = datetime.datetime.now() - datetime.timedelta(days=7)
    week_data = Log.objects.filter(start_time__range=[from_week, datetime.datetime.now()])
    user_top_ten = week_data.values('user').annotate(times=Count('user')).order_by('-times')[:10]
    host_top_ten = week_data.values('host').annotate(times=Count('host')).order_by('-times')[:10]
    user_dic, host_dic = get_data(week_data, user_top_ten, 'user'), get_data(week_data, host_top_ten, 'host')

    # a week data
    week_users = week_data.values('user').distinct().count()
    week_hosts = week_data.count()

    user_top_five = week_data.values('user').annotate(times=Count('user')).order_by('-times')[:5]
    color = ['label-success', 'label-info', 'label-primary', 'label-default', 'label-warnning']

    # perm apply latest 10
    perm_apply_10 = Apply.objects.order_by('-date_add')[:10]

    # latest 10 login
    login_10 = Log.objects.order_by('-start_time')[:10]

    # a week top 10
    for user_info in user_top_ten:
        username = user_info.get('user')
        last = Log.objects.filter(user=username).latest('start_time')
        user_info['last'] = last
    print user_top_ten

    top = {'user': '活跃用户数', 'host': '活跃主机数', 'times': '登录次数'}
    top_dic = {}
    for key, value in top.items():
        li = []
        for t in li_date:
            year, month, day = t.year, t.month, t.day
            if key != 'times':
                times = week_data.filter(start_time__year=year, start_time__month=month, start_time__day=day).values(key).distinct().count()
            else:
                times = week_data.filter(start_time__year=year, start_time__month=month, start_time__day=day).count()
            li.append(times)
        top_dic[value] = li
    return render_to_response('index.html', locals(), context_instance=RequestContext(request))


@require_admin
def admin_index(request):
    user_id = request.session.get('user_id', '')
    user = User.objects.get(id=user_id)
    dept = user.dept
    dept_name = user.dept.name
    users = User.objects.filter(dept=dept)
    hosts = Asset.objects.filter(dept=dept)
    online = Log.objects.filter(dept_name=dept_name, is_finished=0)
    online_host = online.values('host').distinct()
    online_user = online.values('user').distinct()
    active_users = users.filter(is_active=1)
    active_hosts = hosts.filter(is_active=1)

    # percent of dashboard
    percent_user = format(active_users.count() / users.count(), '.0%')
    percent_host = format(active_hosts.count() / hosts.count(), '.0%')
    percent_online_user = format(online_user.count() / users.count(), '.0%')
    percent_online_host = format(online_host.count() / hosts.count(), '.0%')

    li_date, li_str = getDaysByNum(7)
    today = datetime.datetime.now().day
    from_week = datetime.datetime.now() - datetime.timedelta(days=7)
    week_data = Log.objects.filter(dept_name=dept_name, start_time__range=[from_week, datetime.datetime.now()])
    user_top_ten = week_data.values('user').annotate(times=Count('user')).order_by('-times')[:10]
    host_top_ten = week_data.values('host').annotate(times=Count('host')).order_by('-times')[:10]
    user_dic, host_dic = get_data(week_data, user_top_ten, 'user'), get_data(week_data, host_top_ten, 'host')

    # a week data
    week_users = week_data.values('user').distinct().count()
    week_hosts = week_data.count()

    user_top_five = week_data.values('user').annotate(times=Count('user')).order_by('-times')[:5]
    color = ['label-success', 'label-info', 'label-primary', 'label-default', 'label-warnning']

    # perm apply latest 10
    perm_apply_10 = Apply.objects.order_by('-date_add')[:10]

    # latest 10 login
    login_10 = Log.objects.order_by('-start_time')[:10]

    # a week top 10
    for user_info in user_top_ten:
        username = user_info.get('user')
        last = Log.objects.filter(user=username).latest('start_time')
        user_info['last'] = last
    print user_top_ten

    top = {'user': '活跃用户数', 'host': '活跃主机数', 'times': '登录次数'}
    top_dic = {}
    for key, value in top.items():
        li = []
        for t in li_date:
            year, month, day = t.year, t.month, t.day
            if key != 'times':
                times = week_data.filter(start_time__year=year, start_time__month=month, start_time__day=day).values(key).distinct().count()
            else:
                times = week_data.filter(start_time__year=year, start_time__month=month, start_time__day=day).count()
            li.append(times)
        top_dic[value] = li
    return render_to_response('index.html', locals(), context_instance=RequestContext(request))


def skin_config(request):
    return render_to_response('skin_config.html')


def pages(posts, r):
    """分页公用函数"""
    contact_list = posts
    p = paginator = Paginator(contact_list, 10)
    try:
        current_page = int(r.GET.get('page', '1'))
    except ValueError:
        current_page = 1

    page_range = page_list_return(len(p.page_range), current_page)

    try:
        contacts = paginator.page(current_page)
    except (EmptyPage, InvalidPage):
        contacts = paginator.page(paginator.num_pages)

    if current_page >= 5:
        show_first = 1
    else:
        show_first = 0
    if current_page <= (len(p.page_range) - 3):
        show_end = 1
    else:
        show_end = 0

    return contact_list, p, contacts, page_range, current_page, show_first, show_end


def login(request):
    """登录界面"""
    if request.session.get('username'):
        return HttpResponseRedirect('/')
    if request.method == 'GET':
        return render_to_response('login.html')
    else:
        username = request.POST.get('username')
        password = request.POST.get('password')
        user = User.objects.filter(username=username)
        if user:
            user = user[0]
            if md5_crypt(password) == user.password:
                request.session['user_id'] = user.id
                if user.role == 'SU':
                    request.session['role_id'] = 2
                elif user.role == 'DA':
                    request.session['role_id'] = 1
                else:
                    request.session['role_id'] = 0
                return HttpResponseRedirect('/')
            else:
                error = '密码错误，请重新输入。'
        else:
            error = '用户不存在。'
    return render_to_response('login.html', {'error': error})


def logout(request):
    request.session.delete()
    return HttpResponseRedirect('/login/')


def filter_ajax_api(request):
    attr = request.GET.get('attr', 'user')
    value = request.GET.get('value', '')
    if attr == 'user':
        contact_list = User.objects.filter(name__icontains=value)
    elif attr == "user_group":
        contact_list = UserGroup.objects.filter(name__icontains=value)
    elif attr == "asset":
        contact_list = Asset.objects.filter(ip__icontains=value)
    elif attr == "asset":
        contact_list = BisGroup.objects.filter(name__icontains=value)

    return render_to_response('filter_ajax_api.html', locals())


def install(request):
    from juser.models import DEPT, User
    dept = DEPT(id=1, name="超管部", comment="超级管理员部门")
    dept.save()
    dept2 = DEPT(id=2, name="默认", comment="默认部门")
    dept2.save()
    User(id=5000, username="admin", password=md5_crypt('admin'),
         name='admin', email='admin@jumpserver.org', role='SU', is_active=True, dept=dept).save()
    User(id=5001, username="group_admin", password=md5_crypt('group_admin'),
         name='group_admin', email='group_admin@jumpserver.org', role='DA', is_active=True, dept=dept2).save()
    return HttpResponse('Ok')


def upload(request):
    pass<|MERGE_RESOLUTION|>--- conflicted
+++ resolved
@@ -45,122 +45,43 @@
     return dic
 
 
-@require_login
-<<<<<<< HEAD
-=======
-def index_cu(request):
-    user_id = request.session.get('user_id')
-    user = User.objects.filter(id=user_id)
-    if user:
-        user = user[0]
-    login_types = {'L': 'LDAP', 'M': 'MAP'}
-    user_id = request.session.get('user_id')
-    username = User.objects.get(id=user_id).name
-    posts = user_perm_asset_api(username)
-    host_count = len(posts)
-    new_posts = []
-    post_five = []
-    for post in posts:
-        if len(post_five) < 5:
-            post_five.append(post)
-        else:
-            new_posts.append(post_five)
-            post_five = []
-    new_posts.append(post_five)
-
-    return render_to_response('index_cu.html', locals(), context_instance=RequestContext(request))
-
-
-@require_login
-@require_super_user
->>>>>>> 25ce24a1
+@require_admin
 def index(request):
-    if request.session.get('role_id') == 0:
-        return index_cu(request)
-    users = User.objects.all()
-    hosts = Asset.objects.all()
-    online = Log.objects.filter(is_finished=0)
-    online_host = online.values('host').distinct()
-    online_user = online.values('user').distinct()
-    active_users = User.objects.filter(is_active=1)
-    active_hosts = Asset.objects.filter(is_active=1)
+    li_date, li_str = getDaysByNum(7)
+    today = datetime.datetime.now().day
+    from_week = datetime.datetime.now() - datetime.timedelta(days=7)
+    if is_super_user(request):
+        users = User.objects.all()
+        hosts = Asset.objects.all()
+        online = Log.objects.filter(is_finished=0)
+        online_host = online.values('host').distinct()
+        online_user = online.values('user').distinct()
+        active_users = User.objects.filter(is_active=1)
+        active_hosts = Asset.objects.filter(is_active=1)
+        week_data = Log.objects.filter(start_time__range=[from_week, datetime.datetime.now()])
+    elif is_group_admin(request):
+        user_id = request.session.get('user_id', '')
+        user = User.objects.get(id=user_id)
+        dept = user.dept
+        dept_name = user.dept.name
+        users = User.objects.filter(dept=dept)
+        hosts = Asset.objects.filter(dept=dept)
+        online = Log.objects.filter(dept_name=dept_name, is_finished=0)
+        online_host = online.values('host').distinct()
+        online_user = online.values('user').distinct()
+        active_users = users.filter(is_active=1)
+        active_hosts = hosts.filter(is_active=1)
+        week_data = Log.objects.filter(dept_name=dept_name, start_time__range=[from_week, datetime.datetime.now()])
+
+    user_top_ten = week_data.values('user').annotate(times=Count('user')).order_by('-times')[:10]
+    host_top_ten = week_data.values('host').annotate(times=Count('host')).order_by('-times')[:10]
+    user_dic, host_dic = get_data(week_data, user_top_ten, 'user'), get_data(week_data, host_top_ten, 'host')
 
     # percent of dashboard
     percent_user = format(active_users.count() / users.count(), '.0%')
     percent_host = format(active_hosts.count() / hosts.count(), '.0%')
     percent_online_user = format(online_user.count() / users.count(), '.0%')
     percent_online_host = format(online_host.count() / hosts.count(), '.0%')
-
-    li_date, li_str = getDaysByNum(7)
-    today = datetime.datetime.now().day
-    from_week = datetime.datetime.now() - datetime.timedelta(days=7)
-    week_data = Log.objects.filter(start_time__range=[from_week, datetime.datetime.now()])
-    user_top_ten = week_data.values('user').annotate(times=Count('user')).order_by('-times')[:10]
-    host_top_ten = week_data.values('host').annotate(times=Count('host')).order_by('-times')[:10]
-    user_dic, host_dic = get_data(week_data, user_top_ten, 'user'), get_data(week_data, host_top_ten, 'host')
-
-    # a week data
-    week_users = week_data.values('user').distinct().count()
-    week_hosts = week_data.count()
-
-    user_top_five = week_data.values('user').annotate(times=Count('user')).order_by('-times')[:5]
-    color = ['label-success', 'label-info', 'label-primary', 'label-default', 'label-warnning']
-
-    # perm apply latest 10
-    perm_apply_10 = Apply.objects.order_by('-date_add')[:10]
-
-    # latest 10 login
-    login_10 = Log.objects.order_by('-start_time')[:10]
-
-    # a week top 10
-    for user_info in user_top_ten:
-        username = user_info.get('user')
-        last = Log.objects.filter(user=username).latest('start_time')
-        user_info['last'] = last
-    print user_top_ten
-
-    top = {'user': '活跃用户数', 'host': '活跃主机数', 'times': '登录次数'}
-    top_dic = {}
-    for key, value in top.items():
-        li = []
-        for t in li_date:
-            year, month, day = t.year, t.month, t.day
-            if key != 'times':
-                times = week_data.filter(start_time__year=year, start_time__month=month, start_time__day=day).values(key).distinct().count()
-            else:
-                times = week_data.filter(start_time__year=year, start_time__month=month, start_time__day=day).count()
-            li.append(times)
-        top_dic[value] = li
-    return render_to_response('index.html', locals(), context_instance=RequestContext(request))
-
-
-@require_admin
-def admin_index(request):
-    user_id = request.session.get('user_id', '')
-    user = User.objects.get(id=user_id)
-    dept = user.dept
-    dept_name = user.dept.name
-    users = User.objects.filter(dept=dept)
-    hosts = Asset.objects.filter(dept=dept)
-    online = Log.objects.filter(dept_name=dept_name, is_finished=0)
-    online_host = online.values('host').distinct()
-    online_user = online.values('user').distinct()
-    active_users = users.filter(is_active=1)
-    active_hosts = hosts.filter(is_active=1)
-
-    # percent of dashboard
-    percent_user = format(active_users.count() / users.count(), '.0%')
-    percent_host = format(active_hosts.count() / hosts.count(), '.0%')
-    percent_online_user = format(online_user.count() / users.count(), '.0%')
-    percent_online_host = format(online_host.count() / hosts.count(), '.0%')
-
-    li_date, li_str = getDaysByNum(7)
-    today = datetime.datetime.now().day
-    from_week = datetime.datetime.now() - datetime.timedelta(days=7)
-    week_data = Log.objects.filter(dept_name=dept_name, start_time__range=[from_week, datetime.datetime.now()])
-    user_top_ten = week_data.values('user').annotate(times=Count('user')).order_by('-times')[:10]
-    host_top_ten = week_data.values('host').annotate(times=Count('host')).order_by('-times')[:10]
-    user_dic, host_dic = get_data(week_data, user_top_ten, 'user'), get_data(week_data, host_top_ten, 'host')
 
     # a week data
     week_users = week_data.values('user').distinct().count()
@@ -288,7 +209,3 @@
     User(id=5001, username="group_admin", password=md5_crypt('group_admin'),
          name='group_admin', email='group_admin@jumpserver.org', role='DA', is_active=True, dept=dept2).save()
     return HttpResponse('Ok')
-
-
-def upload(request):
-    pass